--- conflicted
+++ resolved
@@ -12,11 +12,6 @@
 
 [dependencies]
 deep_filter = { features = ["transforms", "logging"], path = "../libDF" }
-<<<<<<< HEAD
 pyo3 = { version = "0.20", features = ["extension-module"]}
-numpy = "0.19"
-=======
-pyo3 = { version = "0.19", features = ["extension-module"]}
 numpy = "0.20"
->>>>>>> 7581e7f1
 ndarray = "^0.15"