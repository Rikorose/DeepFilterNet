name: Test DF

on:
  push:
    branches:
      - main
  pull_request:
    branches:
      - main
  workflow_run:
    workflows: ["publish-pypi-wheels"]
    branches: [main]
    types:
      - completed
  schedule:
    - cron: '0 18 * * 0'

jobs:
  test-df-output:
    if: "!contains(github.event.head_commit.message, 'v*[0-9]+.[0-9]+.[0-9]+')"
    runs-on: ${{ matrix.os }}
    strategy:
      fail-fast: false
      matrix:
        python: ["3.9"]
        os: ["ubuntu-latest", "macos-latest", "windows-latest"]
        is_pr:
          - ${{ github.event_name == 'pull_request' }}
        include:
          - os: "ubuntu-latest"
        exclude:
          - os: "macos-latest"
            is_pr: true  # Run only linux on PR
          - os: "windows-latest"
            is_pr: true  # Run only linux on PR
    defaults:
      run:
        shell: bash
    steps:
      - uses: actions/checkout@v2

      # Aditionally test against original matlab composite metrics
      - name: Set Extra Dependency Ubuntu
        if: matrix.os == 'ubuntu-latest'
        run: |
          echo "EXTRA=-E semetrics" >> $GITHUB_ENV
      # Soundfile backend for torchaudio
      - name: Set Extra Dependency Windows
        if: matrix.os == 'windows-latest'
        run: |
          echo "EXTRA=-E soundfile" >> $GITHUB_ENV

      # Rust installation
      - name: Rust cache
        uses: actions/cache@v2
        with:
          path: |
            ~/.rustup/
            ~/.cargo/bin/
            ~/.cargo/registry/index/
            ~/.cargo/registry/cache/
            ~/.cargo/git/db/
            target/
          key: ${{ runner.os }}-cargo-${{ hashFiles('**/Cargo.toml') }}
      - name: Install Rust
        uses: actions-rs/toolchain@v1
        with: {profile: "minimal", toolchain: "stable"}

      # Python and poetry install
      - name: Install Python
        uses: actions/setup-python@v3
        with:
          python-version: ${{ matrix.python }}
      - name: Load cached Poetry installation
        if: matrix.os != 'windows-latest'
        uses: actions/cache@v2
        with:
          path: ~/.local
          key: poetry-${{ runner.os }}-${{ matrix.python }}-1
      - name: Bootstrap poetry
        run: |
          curl -sL https://install.python-poetry.org | python - -y
      - name: Update PATH
        if: ${{ matrix.os != 'windows-latest' }}
        run: echo "$HOME/.local/bin" >> $GITHUB_PATH
      - name: Update Path for Windows
        if: ${{ matrix.os == 'windows-latest' }}
        run: echo "$APPDATA\Python\Scripts" >> $GITHUB_PATH
      - name: Configure poetry
        run: poetry config virtualenvs.in-project true
      - name: Set venv up cache
        uses: actions/cache@v2
        id: cache
        with:
          path: |
            .venv
            DeepFilterNet/.venv
          key: venv-${{ runner.os }}-${{ matrix.python }}-${{ hashFiles('**/pyproject.toml') }}

      # Install DeepFilterNet and dependencies
      - name: Install runtime dependencies and DeepFilterNet
        working-directory: DeepFilterNet
        run: |
          poetry --version
<<<<<<< HEAD
          poetry env use ${{matrix.python}}
          poetry install --no-interaction -E dnsmos -E eval ${{env.EXTRA}}
=======
          poetry install --no-interaction -E eval ${{env.EXTRA}}
>>>>>>> 8470cc05
          poetry run poe install-torch-cpu
      - name: Install Octave
        if: matrix.os == 'ubuntu-latest'
        run: sudo apt-get update && sudo apt-get install --no-install-recommends octave

      # Run tests
      - name: Run DF Test
        working-directory: DeepFilterNet
        run: |
          poetry run python df/scripts/test_df.py
      # Test deepFilter executable
      - name: Test deepFilter script
        working-directory: DeepFilterNet
        run: |
          mkdir ../out
          poetry run deepFilter ../assets/noisy_snr0.wav -o ../out
<<<<<<< HEAD
          poetry run python DeepFilterNet/df/scripts/dnsmos.py assets/noisy_snr0.wav -t 2.9511659145355225
          poetry run python DeepFilterNet/df/scripts/dnsmos.py out/noisy_snr0_DeepFilterNet2.wav -t 3.7940118312835693
=======
>>>>>>> 8470cc05
      - uses: actions/upload-artifact@v2
        with:
          name: enhanced-${{ runner.os }}
          path: out/*wav<|MERGE_RESOLUTION|>--- conflicted
+++ resolved
@@ -102,12 +102,7 @@
         working-directory: DeepFilterNet
         run: |
           poetry --version
-<<<<<<< HEAD
-          poetry env use ${{matrix.python}}
-          poetry install --no-interaction -E dnsmos -E eval ${{env.EXTRA}}
-=======
           poetry install --no-interaction -E eval ${{env.EXTRA}}
->>>>>>> 8470cc05
           poetry run poe install-torch-cpu
       - name: Install Octave
         if: matrix.os == 'ubuntu-latest'
@@ -124,11 +119,8 @@
         run: |
           mkdir ../out
           poetry run deepFilter ../assets/noisy_snr0.wav -o ../out
-<<<<<<< HEAD
           poetry run python DeepFilterNet/df/scripts/dnsmos.py assets/noisy_snr0.wav -t 2.9511659145355225
           poetry run python DeepFilterNet/df/scripts/dnsmos.py out/noisy_snr0_DeepFilterNet2.wav -t 3.7940118312835693
-=======
->>>>>>> 8470cc05
       - uses: actions/upload-artifact@v2
         with:
           name: enhanced-${{ runner.os }}
